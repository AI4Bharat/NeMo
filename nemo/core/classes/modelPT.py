--- conflicted
+++ resolved
@@ -12,38 +12,20 @@
 # See the License for the specific language governing permissions and
 # limitations under the License.
 
-import dataclasses
 import inspect
 from abc import abstractmethod
-<<<<<<< HEAD
 from typing import Dict, Optional, Union
-=======
-from dataclasses import dataclass
-from typing import Any, Dict, Optional, Union
->>>>>>> 641ea8cf
 
 import hydra
 from omegaconf import DictConfig, OmegaConf
-from pytorch_lightning import LightningModule
+from pytorch_lightning import LightningModule, Trainer
 
 from nemo.core import optim
 from nemo.core.classes.common import Model
-from nemo.core.config.base_config import Config
 from nemo.core.optim import prepare_lr_scheduler
 from nemo.utils import logging
 
-__all__ = ['ModelPT', 'ModelPTConfig']
-
-
-@dataclasses.dataclass
-class ModelPTConfig(Config):
-    """Inherit from this class when you parametrize NeMo models"""
-
-    optim: Any = None
-    train_ds: Any = None
-    validation_ds: Any = None
-    test_ds: Any = None
-    trainer: Any = None
+__all__ = ['ModelPT']
 
 
 class ModelPT(LightningModule, Model):
@@ -52,28 +34,21 @@
     """
 
     def save_to(self, save_path: str):
-        """Saves model into .nemo format - includes both weights and configuration."""
         pass
 
     @classmethod
     def restore_from(cls, restore_path: str):
-        """Fully (weights and structure) instantiates model from .nemo format"""
-        pass
-
-    def __init__(self, cfg: Union[ModelPTConfig, DictConfig, Dict] = None, trainer=None):
+        pass
+
+    def __init__(self, cfg: DictConfig, trainer: Trainer = None):
+        if not isinstance(cfg, DictConfig):
+            raise ValueError(f"cfg constructor argument must be of type DictConfig but got {type(cfg)} instead.")
+        if trainer is not None and not isinstance(trainer, Trainer):
+            raise ValueError(
+                f"trainer constructor argument must be either None or pytroch_lightning.Trainer. But got {type(trainer)} instead."
+            )
         super().__init__()
-        # First step is to make sure that self._cfg is DictConfig
-        if not (isinstance(cfg, ModelPTConfig) or isinstance(cfg, DictConfig) or isinstance(cfg, Dict)):
-            raise ValueError(
-                f"cfg argument must be of type ModelPTconfig, DictConfig or Dict. But got {type(cfg)} instead."
-            )
-        if isinstance(cfg, DictConfig):
-            self._cfg = cfg
-        else:
-            if dataclasses.is_dataclass(cfg):
-                cfg = dataclasses.asdict(cfg)
-
-            self._cfg = OmegaConf.create(cfg)
+        self._cfg = cfg
         self.save_hyperparameters(self._cfg)
         self._train_dl = None
         self._validation_dl = None
@@ -83,12 +58,12 @@
         self._trainer = trainer
 
         if self._cfg is not None:
-            if hasattr(cfg, 'train_ds') and cfg.train_ds is not None:
-                self.setup_training_data(cfg.train_ds)
-            if hasattr(cfg, 'validation_ds') and cfg.validation_ds is not None:
-                self.setup_validation_data(cfg.validation_ds)
-            if hasattr(cfg, 'test_ds') and cfg.test_ds is not None:
-                self.setup_test_data(cfg.test_ds)
+            if 'train_ds' in self._cfg and self._cfg.train_ds is not None:
+                self.setup_training_data(self._cfg.train_ds)
+            if 'validation_ds' in self._cfg and self._cfg.validation_ds is not None:
+                self.setup_validation_data(self._cfg.validation_ds)
+            if 'test_ds' in self._cfg and self._cfg.test_ds is not None:
+                self.setup_test_data(self._cfg.test_ds)
 
     @abstractmethod
     def setup_training_data(self, train_data_config: Union[DictConfig, Dict]):
@@ -138,15 +113,10 @@
                 The list of "arg_value" will be parsed and a dictionary of optimizer
                 kwargs will be built and supplied to instantiate the optimizer.
         """
-        if optim_config is None:
-            # see if internal config has `optim` namespace
-            if self._cfg is not None and hasattr(self._cfg, 'optim'):
-                optim_config = self._cfg.optim
-
-        # If config is still None, or internal config has no Optim, return without instantiation
-        if optim_config is None:
-            logging.info('No optimizer information provided, therefore no optimizer was created')
-            return
+        optim_config = optim_config or {}  # In case null was passed as optim_params
+
+        # Force into DictConfig from nested structure
+        optim_config = OmegaConf.create(optim_config)
 
         # Setup optimizer and scheduler
         if 'sched' in optim_config and self._trainer is not None:
@@ -166,11 +136,6 @@
             else:
                 optim_config.sched.max_steps = self._trainer.max_steps
 
-        optim_config = optim_config or {}  # In case null was passed as optim_params
-
-        # Force into DictConfig from nested structure
-        optim_config = OmegaConf.create(optim_config)
-
         # Check if caller provided optimizer name, default to Adam otherwise
         optimizer_cls = optim_config.get('cls', None)
 
@@ -188,7 +153,7 @@
 
         # We are guarenteed to have lr since it is required by the argparser
         # But maybe user forgot to pass it to this function
-        lr = optim_config.get('lr', None)
+        lr = optim_config.get('lr', 0.0003)
 
         if 'lr' is None:
             raise ValueError('`lr` must be passed to `optimizer_config` when setting up the optimization !')
